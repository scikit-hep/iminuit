--- conflicted
+++ resolved
@@ -46,13 +46,8 @@
     strategy:
       fail-fast: false
       matrix:
-<<<<<<< HEAD
         os: [ubuntu-latest, windows-latest, macos-13, macos-latest, ubuntu-24.04-arm, windows-11-arm]
-        py: [cp39, cp310, cp311, cp312, cp313, cp313t]
-=======
-        os: [ubuntu-latest, windows-latest, macos-13, macos-14, ubuntu-24.04-arm, windows-11-arm]
-        py: [cp39, cp310, cp311, cp312, cp313, cp314]
->>>>>>> 93737c8e
+        py: [cp39, cp310, cp311, cp312, cp313, cp313t, cp314]
         exclude:
           - os: ubuntu-24.04-arm
             py: cp39
