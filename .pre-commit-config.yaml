--- conflicted
+++ resolved
@@ -40,11 +40,7 @@
 
 # Ruff linter, replacement for flake8, pydocstyle, isort
 - repo: https://github.com/astral-sh/ruff-pre-commit
-<<<<<<< HEAD
-  rev: 'v0.0.272'
-=======
   rev: 'v0.0.280'
->>>>>>> 90bdef9c
   hooks:
     - id: ruff
       args: [--fix, --exit-non-zero-on-fix]
