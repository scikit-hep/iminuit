# To use:
#
#     pre-commit run -a
#
# Or:
#
#     pre-commit install  # (runs every time you commit in git)
#
# To update this file:
#
#     pre-commit autoupdate
#
# See https://github.com/pre-commit/pre-commit

repos:
# Standard hooks
- repo: https://github.com/pre-commit/pre-commit-hooks
<<<<<<< HEAD
  rev: v4.4.0
=======
  rev: v4.3.0
>>>>>>> 84cd532b
  hooks:
  - id: check-case-conflict
  - id: check-docstring-first
  - id: check-executables-have-shebangs
  - id: check-merge-conflict
  - id: check-symlinks
  - id: check-yaml
    args: ["--allow-multiple-documents"]
  - id: debug-statements
  - id: end-of-file-fixer
  - id: mixed-line-ending
  - id: sort-simple-yaml
  - id: file-contents-sorter
  - id: trailing-whitespace
    exclude: ^doc/_static/.*.svg

# Python formatting
- repo: https://github.com/psf/black
<<<<<<< HEAD
  rev: 22.12.0
=======
  rev: 22.10.0
>>>>>>> 84cd532b
  hooks:
  - id: black

# Python docstring formatting
- repo: https://github.com/pycqa/pydocstyle
  rev: 6.1.1
  hooks:
  - id: pydocstyle
    files: src/iminuit/[^_].*\.py
    additional_dependencies: [toml]  # update when https://github.com/PyCQA/pydocstyle/pull/608 goes in!

# Python linter (Flake8)
- repo: https://github.com/pycqa/flake8
<<<<<<< HEAD
  rev: 6.0.0
=======
  rev: 5.0.4
>>>>>>> 84cd532b
  hooks:
  - id: flake8

# C++ formatting
- repo: https://github.com/pre-commit/mirrors-clang-format
  rev: v15.0.6
  hooks:
  - id: clang-format

# CMake formatting
- repo: https://github.com/cheshirekow/cmake-format-precommit
  rev: v0.6.13
  hooks:
  - id: cmake-format
    additional_dependencies: [pyyaml]
    types: [file]
    files: (\.cmake|CMakeLists.txt)(.in)?$

# Python type checking
- repo: https://github.com/pre-commit/mirrors-mypy
  rev: 'v0.991'
  hooks:
  - id: mypy
    additional_dependencies: [numpy]
    args: [src]
    pass_filenames: false<|MERGE_RESOLUTION|>--- conflicted
+++ resolved
@@ -15,11 +15,7 @@
 repos:
 # Standard hooks
 - repo: https://github.com/pre-commit/pre-commit-hooks
-<<<<<<< HEAD
   rev: v4.4.0
-=======
-  rev: v4.3.0
->>>>>>> 84cd532b
   hooks:
   - id: check-case-conflict
   - id: check-docstring-first
@@ -38,11 +34,7 @@
 
 # Python formatting
 - repo: https://github.com/psf/black
-<<<<<<< HEAD
   rev: 22.12.0
-=======
-  rev: 22.10.0
->>>>>>> 84cd532b
   hooks:
   - id: black
 
@@ -56,11 +48,7 @@
 
 # Python linter (Flake8)
 - repo: https://github.com/pycqa/flake8
-<<<<<<< HEAD
   rev: 6.0.0
-=======
-  rev: 5.0.4
->>>>>>> 84cd532b
   hooks:
   - id: flake8
 
