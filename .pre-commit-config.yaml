# To use:
#
#     pre-commit run -a
#
# Or:
#
#     pre-commit install  # (runs every time you commit in git)
#
# To update this file:
#
#     pre-commit autoupdate
#
# See https://github.com/pre-commit/pre-commit

repos:
# Standard hooks
- repo: https://github.com/pre-commit/pre-commit-hooks
  rev: v4.6.0
  hooks:
  - id: check-case-conflict
  - id: check-docstring-first
  - id: check-executables-have-shebangs
  - id: check-merge-conflict
  - id: check-symlinks
  - id: check-yaml
    args: ["--allow-multiple-documents"]
  - id: debug-statements
  - id: end-of-file-fixer
  - id: mixed-line-ending
  - id: sort-simple-yaml
  - id: file-contents-sorter
  - id: trailing-whitespace
    exclude: ^doc/_static/.*.svg

# Ruff linter and formatter
- repo: https://github.com/astral-sh/ruff-pre-commit
  rev: 'v0.4.7'
  hooks:
    - id: ruff
      args: [--fix, --show-fixes]
    - id: ruff-format

# C++ formatting
- repo: https://github.com/pre-commit/mirrors-clang-format
  rev: v18.1.5
  hooks:
  - id: clang-format

# CMake formatting
- repo: https://github.com/cheshirekow/cmake-format-precommit
  rev: v0.6.13
  hooks:
  - id: cmake-format
    additional_dependencies: [pyyaml]
    types: [file]
    files: (\.cmake|CMakeLists.txt)(.in)?$

# Python type checking
- repo: https://github.com/pre-commit/mirrors-mypy
  rev: 'v1.10.0'
  hooks:
  - id: mypy
    additional_dependencies: [numpy]
    args: [src]
    pass_filenames: false

- repo: https://github.com/python-jsonschema/check-jsonschema
  rev: 0.28.4
  hooks:
  - id: check-readthedocs
  - id: check-github-workflows

- repo: https://github.com/henryiii/validate-pyproject-schema-store
<<<<<<< HEAD
  rev: 2024.06.10
=======
  rev: 2024.06.03
>>>>>>> 0fc8f301
  hooks:
  - id: validate-pyproject<|MERGE_RESOLUTION|>--- conflicted
+++ resolved
@@ -71,10 +71,6 @@
   - id: check-github-workflows
 
 - repo: https://github.com/henryiii/validate-pyproject-schema-store
-<<<<<<< HEAD
   rev: 2024.06.10
-=======
-  rev: 2024.06.03
->>>>>>> 0fc8f301
   hooks:
   - id: validate-pyproject