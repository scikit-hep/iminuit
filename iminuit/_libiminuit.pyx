--- conflicted
+++ resolved
@@ -226,8 +226,6 @@
 
     # PyMinuit compatible fields
 
-<<<<<<< HEAD
-=======
     @property
     def errordef(self):
         """Amount of change in FCN that defines 1 :math:`sigma` error.
@@ -245,7 +243,6 @@
     def set_errordef(self, value):
         self.errordef = value
 
->>>>>>> 24a04634
     cdef public double tol
     """Tolerance.
 
@@ -253,8 +250,6 @@
     where ``edm_max`` is calculated as ``edm_max = 0.002 * tol * errordef``.
     """
 
-<<<<<<< HEAD
-    @property
     def errordef(self):
         """Amount of change in FCN that defines 1 :math:`sigma` error, which differ for a maximum-likelihood and a least-squares function.
 
@@ -269,9 +264,6 @@
     def errordef(self, value):
         self.pyfcn.SetErrorDef(value)
 
-    cdef public unsigned strategy
-    """Strategy integer code.
-=======
     cdef public unsigned int strategy
     """Current minimization strategy.
 
@@ -284,7 +276,6 @@
     usually improves Hesse matrix at minimum. Extra call to :meth:`hesse` after
     :meth:`migrad` is usually superfluous. If you pass a user-provided gradient to
     MINUIT, convergence is **slower**.
->>>>>>> 24a04634
 
     **2**: careful. Like 1, but does extra checks of intermediate Hessian matrix during
     minimization.
@@ -464,7 +455,6 @@
             - **print_level**: set the print_level for this Minuit. 0 is quiet.
               1 print out at the end of migrad/hesse/minos. 2 prints debug messages.
 
-<<<<<<< HEAD
             - **errordef**: Optional. See :attr:`errordef` for details on
               this parameter. If set to `None` (the default), Minuit will
               try to call `fcn.default_errordef()` to set the error definition.
@@ -475,18 +465,6 @@
               gradient analytically and returns an iterable object with one
               element for each dimension. If None is given MINUIT will
               calculate the gradient numerically. (Default None)
-=======
-            - **errordef**: Optional. Amount of increase in fcn that corresponds to
-              one standard deviation of a parameter. If None is given, it will look at
-              `fcn.default_errordef()`. If `fcn.default_errordef()` is not
-              defined or not callable, iminuit will give a warning and set errordef to 1.
-              Default: None (which means errordef=1 with a warning).
-
-            - **grad**: Optional. Provide a function that calculates the
-              gradient analytically and returns an iterable object with one
-              element for each dimension. If None is given minuit will
-              calculate the gradient numerically. (Default: None)
->>>>>>> 24a04634
 
             - **use_array_call**: Optional. Set this to true if your function
               signature accepts a single numpy array of the parameters. You
@@ -570,14 +548,11 @@
             if not is_number(errordef) or errordef <= 0:
                 raise ValueError("errordef must be a positive number")
 
-<<<<<<< HEAD
         if pedantic:
             _minuit_methods.pedantic(self, args, kwds, errordef)
         if errordef is None:
             errordef = 1.0
 
-=======
->>>>>>> 24a04634
         self.fcn = fcn
         self.grad = grad
         self.use_array_call = use_array_call
@@ -1113,42 +1088,17 @@
     def print_all_minos(self):
         print(self.merrors_struct)
 
-    @deprecated("use :meth:`errordef` instead")
+    @deprecated("use :attr:`errordef` instead")
     def set_up(self, double errordef):
-<<<<<<< HEAD
-        """Alias for :meth:`set_errordef`"""
-        self.set_errordef(errordef)
-
-    def set_strategy(self, value):
-        """Deprecated. Just assign to self.strategy"""
-        self.strategy = value
-
-    def set_errordef(self, value):
-        """Deprecated. Just assign to self.errordef"""
-        self.errordef = value
-
-    def set_print_level(self, lvl):
-        """Set print level.
-
-        - 0 quiet
-        - 1 normal
-        - 2 paranoid
-        - 3 really paranoid
-        """
-        self.print_level = lvl
-        if self.minimizer:
-            self.minimizer.Minimizer().Builder().SetPrintLevel(self.print_level)
-=======
         self.errordef = errordef
 
-    @deprecated("use :meth:`strategy` instead")
+    @deprecated("use :attr:`strategy` instead")
     def set_strategy(self, value):
         self.strategy = value
 
-    @deprecated("use :meth:`print_level` instead")
+    @deprecated("use :attr:`print_level` instead")
     def set_print_level(self, value):
         self.print_level = value
->>>>>>> 24a04634
 
     def get_fmin(self):
         """Current function minimum data object"""
